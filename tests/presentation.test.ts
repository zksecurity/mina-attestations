--- conflicted
+++ resolved
@@ -11,11 +11,8 @@
 } from './test-utils.ts';
 import { Credential } from '../src/credential-index.ts';
 import { Presentation, PresentationRequest } from '../src/presentation.ts';
-<<<<<<< HEAD
 import { Operation } from '../src/operation.ts';
-=======
 import { PresentationRequestSchema } from '../src/validation.ts';
->>>>>>> 866f18ba
 
 test('program with simple spec and signature credential', async (t) => {
   const Bytes32 = Bytes(32);
