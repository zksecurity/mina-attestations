{
  "name": "mina-attestations",
  "version": "0.1.0",
  "description": "",
  "author": "",
  "license": "Apache-2.0",
  "keywords": [
    "mina-zkapp",
    "mina-zk-app",
    "mina-dapp",
    "zkapp"
  ],
  "type": "module",
  "main": "build/src/index.js",
  "types": "build/src/index.d.ts",
  "scripts": {
    "build": "tsc",
<<<<<<< HEAD
    "watch": "tsc --watch",
    "format": "prettier --write --ignore-unknown **/*"
=======
    "buildw": "tsc --watch",
    "coverage": "node --experimental-vm-modules node_modules/jest/bin/jest.js --coverage",
    "format": "prettier --write --ignore-unknown **/*",
    "test": "node --experimental-vm-modules node_modules/jest/bin/jest.js",
    "testw": "node --experimental-vm-modules node_modules/jest/bin/jest.js --watch",
    "extension:dev": "vite build --config browser-extension/vite.config.js --watch",
    "extension:build": "vite build --config browser-extension/vite.config.js"
>>>>>>> f687ef7a
  },
  "devDependencies": {
    "@types/chrome": "^0.0.272",
    "@types/node": "^22.5.5",
    "prettier": "^2.3.2",
    "typescript": "^5.6.2",
    "vite": "^4.3.9"
  },
  "peerDependencies": {
    "o1js": "^1.8.0"
  },
  "engines": {
    "node": ">=22.0"
  }
}<|MERGE_RESOLUTION|>--- conflicted
+++ resolved
@@ -15,18 +15,10 @@
   "types": "build/src/index.d.ts",
   "scripts": {
     "build": "tsc",
-<<<<<<< HEAD
     "watch": "tsc --watch",
     "format": "prettier --write --ignore-unknown **/*"
-=======
-    "buildw": "tsc --watch",
-    "coverage": "node --experimental-vm-modules node_modules/jest/bin/jest.js --coverage",
-    "format": "prettier --write --ignore-unknown **/*",
-    "test": "node --experimental-vm-modules node_modules/jest/bin/jest.js",
-    "testw": "node --experimental-vm-modules node_modules/jest/bin/jest.js --watch",
     "extension:dev": "vite build --config browser-extension/vite.config.js --watch",
     "extension:build": "vite build --config browser-extension/vite.config.js"
->>>>>>> f687ef7a
   },
   "devDependencies": {
     "@types/chrome": "^0.0.272",
