/**
 * This file exports types and functions that actually should be exported from o1js
 */
<<<<<<< HEAD
import { Field, type InferProvable, Provable, type ProvablePure } from 'o1js';
=======
import {
  Field,
  type InferProvable,
  Provable,
  type ProvablePure,
  Undefined,
} from 'o1js';
import { assert, assertHasProperty, hasProperty } from './util.ts';
>>>>>>> c912c9bd

export {
  ProvableType,
  assertPure,
  type ProvablePureType,
  type InferProvableType,
};

const ProvableType = {
  get<A extends WithProvable<any>>(type: A): ToProvable<A> {
    return (
      (typeof type === 'object' || typeof type === 'function') &&
      type !== null &&
      'provable' in type
        ? type.provable
        : type
    ) as ToProvable<A>;
  },

<<<<<<< HEAD
  synthesize<T>(type: ProvableType<T>): T {
    let t = ProvableType.get(type);
    return t.fromFields(
      Array.from({ length: t.sizeInFields() }, () => Field(0)),
      t.toAuxiliary()
    );
=======
  // TODO o1js should make sure this is possible for _all_ provable types
  fromValue<T>(value: T): Provable<T> {
    if (value === undefined) return Undefined as any;
    assertHasProperty(
      value,
      'constructor',
      'Encountered provable value without a constructor: Cannot obtain provable type.'
    );
    let constructor = value.constructor;
    let type = ProvableType.get(constructor);
    assertIsProvable(type);
    return type;
  },

  synthesize<T>(type_: ProvableType<T>): T {
    let type = ProvableType.get(type_);
    let fields = Array.from({ length: type.sizeInFields() }, (_, i) =>
      Field(0)
    );
    return type.fromFields(fields, type.toAuxiliary());
  },

  isProvableType(type: unknown): type is ProvableType {
    let type_ = ProvableType.get(type);
    return hasProperty(type_, 'toFields') && hasProperty(type_, 'fromFields');
>>>>>>> c912c9bd
  },
};

function assertPure<T>(type_: Provable<T>): asserts type_ is ProvablePure<T>;
function assertPure<T>(
  type: ProvableType<T>
): asserts type is ProvablePureType<T>;
function assertPure<T>(
  type: ProvableType<T>
): asserts type is ProvablePureType<T> {
  let aux = ProvableType.get(type).toAuxiliary();
  assert(
    lengthRecursive(aux) === 0,
    'Expected pure provable type to have no auxiliary fields'
  );
}

type NestedArray = any[] | NestedArray[];

function lengthRecursive(array: NestedArray): number {
  let length = 0;
  for (let i = 0; i < array.length; i++) {
    length += lengthRecursive(array[i]);
  }
  return length;
}

function assertIsProvable(type: unknown): asserts type is Provable<any> {
  assertHasProperty(
    type,
    'toFields',
    'Expected provable type to have a toFields method'
  );
  assertHasProperty(
    type,
    'fromFields',
    'Expected provable type to have a fromFields method'
  );
}

type WithProvable<A> = { provable: A } | A;
type ProvableType<T = any, V = any> = WithProvable<Provable<T, V>>;
type ProvablePureType<T = any, V = any> = WithProvable<ProvablePure<T, V>>;
type ToProvable<A extends WithProvable<any>> = A extends {
  provable: infer P;
}
  ? P
  : A;
type InferProvableType<T extends ProvableType> = InferProvable<ToProvable<T>>;<|MERGE_RESOLUTION|>--- conflicted
+++ resolved
@@ -1,9 +1,6 @@
 /**
  * This file exports types and functions that actually should be exported from o1js
  */
-<<<<<<< HEAD
-import { Field, type InferProvable, Provable, type ProvablePure } from 'o1js';
-=======
 import {
   Field,
   type InferProvable,
@@ -12,7 +9,6 @@
   Undefined,
 } from 'o1js';
 import { assert, assertHasProperty, hasProperty } from './util.ts';
->>>>>>> c912c9bd
 
 export {
   ProvableType,
@@ -32,14 +28,6 @@
     ) as ToProvable<A>;
   },
 
-<<<<<<< HEAD
-  synthesize<T>(type: ProvableType<T>): T {
-    let t = ProvableType.get(type);
-    return t.fromFields(
-      Array.from({ length: t.sizeInFields() }, () => Field(0)),
-      t.toAuxiliary()
-    );
-=======
   // TODO o1js should make sure this is possible for _all_ provable types
   fromValue<T>(value: T): Provable<T> {
     if (value === undefined) return Undefined as any;
@@ -56,16 +44,13 @@
 
   synthesize<T>(type_: ProvableType<T>): T {
     let type = ProvableType.get(type_);
-    let fields = Array.from({ length: type.sizeInFields() }, (_, i) =>
-      Field(0)
-    );
+    let fields = Array.from({ length: type.sizeInFields() }, () => Field(0));
     return type.fromFields(fields, type.toAuxiliary());
   },
 
   isProvableType(type: unknown): type is ProvableType {
     let type_ = ProvableType.get(type);
     return hasProperty(type_, 'toFields') && hasProperty(type_, 'fromFields');
->>>>>>> c912c9bd
   },
 };
 
