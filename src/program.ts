import {
  Proof,
  Field,
  PublicKey,
  PrivateKey,
  Signature,
  VerificationKey,
} from 'o1js';
import {
  Attestation,
  Input,
  Operation,
  Spec,
  type PublicInputs,
  type UserInputs,
} from './program-config.ts';
<<<<<<< HEAD
=======
import { ProvableType } from './o1js-missing.ts';
>>>>>>> b7fe718c

export { createProgram };

type Program<Data, Inputs extends Record<string, Input>> = {
  compile(): Promise<VerificationKey>;

  run(input: UserInputs<Inputs>): Promise<Proof<PublicInputs<Inputs>, Data>>;
};

function createProgram<S extends Spec>(
  spec: S
): Program<GetSpecData<S>, S['inputs']> {
  throw Error('Not implemented');
}

// inline test

const isMain = import.meta.filename === process.argv[1];
if (isMain) {
  let { Bytes, Struct } = await import('o1js');

  const Bytes32 = Bytes(32);
  class InputData extends Struct({ age: Field, name: Bytes32 }) {}

  // TODO always include owner pk and verify signature on it
  const spec = Spec(
    {
      signedData: Attestation.signature(InputData),
      targetAge: Input.public(Field),
      targetName: Input.constant(Bytes32, Bytes32.fromString('Alice')),
    },
    ({ signedData, targetAge, targetName }) => ({
      assert: Operation.and(
        Operation.equals(Operation.property(signedData, 'age'), targetAge),
        Operation.equals(Operation.property(signedData, 'name'), targetName)
      ),
      data: Operation.property(signedData, 'age'),
    })
  );

  function createAttestation<Data>(type: ProvableType<Data>, data: Data) {
    let issuer = PrivateKey.randomKeypair();
    let signature = Signature.create(
      issuer.privateKey,
      ProvableType.get(type).toFields(data)
    );
    return { public: issuer.publicKey, private: signature, data };
  }

  let data = { age: Field(42), name: Bytes32.fromString('Alice') };
  let signedData = createAttestation(InputData, data);

  async function notExecuted() {
    let program = createProgram(spec);

    await program.compile();

    // input types are inferred from spec
    // TODO leverage `From<>` type to pass in inputs directly as numbers / strings etc
    let proof = await program.run({ signedData, targetAge: Field(18) });

    // proof types are inferred from spec
    proof.publicInput satisfies { signedData: PublicKey; targetAge: Field };
    proof.publicOutput satisfies Field;
  }
}

// helper

type GetSpecData<S extends Spec> = S extends Spec<infer Data, any>
  ? Data
  : never;<|MERGE_RESOLUTION|>--- conflicted
+++ resolved
@@ -14,10 +14,7 @@
   type PublicInputs,
   type UserInputs,
 } from './program-config.ts';
-<<<<<<< HEAD
-=======
 import { ProvableType } from './o1js-missing.ts';
->>>>>>> b7fe718c
 
 export { createProgram };
 
